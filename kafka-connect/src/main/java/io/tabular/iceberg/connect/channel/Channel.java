/*
 * Licensed to the Apache Software Foundation (ASF) under one
 * or more contributor license agreements.  See the NOTICE file
 * distributed with this work for additional information
 * regarding copyright ownership.  The ASF licenses this file
 * to you under the Apache License, Version 2.0 (the
 * "License"); you may not use this file except in compliance
 * with the License.  You may obtain a copy of the License at
 *
 *   http://www.apache.org/licenses/LICENSE-2.0
 *
 * Unless required by applicable law or agreed to in writing,
 * software distributed under the License is distributed on an
 * "AS IS" BASIS, WITHOUT WARRANTIES OR CONDITIONS OF ANY
 * KIND, either express or implied.  See the License for the
 * specific language governing permissions and limitations
 * under the License.
 */
package io.tabular.iceberg.connect.channel;

import static java.util.stream.Collectors.toList;

import io.tabular.iceberg.connect.IcebergSinkConfig;
import io.tabular.iceberg.connect.data.Offset;
import io.tabular.iceberg.connect.events.Event;
import java.time.Duration;
import java.util.List;
import java.util.Map;
import java.util.UUID;
import java.util.function.Function;
import org.apache.iceberg.relocated.com.google.common.collect.ImmutableList;
import org.apache.iceberg.relocated.com.google.common.collect.ImmutableMap;
import org.apache.iceberg.relocated.com.google.common.collect.Maps;
import org.apache.iceberg.util.Pair;
import org.apache.kafka.clients.admin.Admin;
import org.apache.kafka.clients.consumer.Consumer;
import org.apache.kafka.clients.consumer.ConsumerGroupMetadata;
import org.apache.kafka.clients.consumer.ConsumerRecords;
import org.apache.kafka.clients.consumer.OffsetAndMetadata;
import org.apache.kafka.clients.producer.Producer;
import org.apache.kafka.clients.producer.ProducerRecord;
import org.apache.kafka.common.TopicPartition;
import org.slf4j.Logger;
import org.slf4j.LoggerFactory;

public abstract class Channel {

  private static final Logger LOG = LoggerFactory.getLogger(Channel.class);

  private final String controlTopic;
  private final String groupId;
  private final Producer<String, byte[]> producer;
  private final Consumer<String, byte[]> consumer;
  private final Admin admin;
  private final Map<Integer, Long> controlTopicOffsets = Maps.newHashMap();
  private final String producerId;

  public Channel(
      String name,
      String consumerGroupId,
      IcebergSinkConfig config,
      KafkaClientFactory clientFactory) {
    this.controlTopic = config.controlTopic();
    this.groupId = config.controlGroupId();

    String transactionalId = name + config.transactionalSuffix();
    Pair<UUID, Producer<String, byte[]>> pair = clientFactory.createProducer(transactionalId);
    this.producer = pair.second();
    this.consumer = clientFactory.createConsumer(consumerGroupId);
    consumer.subscribe(ImmutableList.of(controlTopic));
    this.admin = clientFactory.createAdmin();

    this.producerId = pair.first().toString();
  }

  protected void send(Event event) {
    send(ImmutableList.of(event), ImmutableMap.of(), null);
  }

  protected void send(
      List<Event> events,
      Map<TopicPartition, Offset> sourceOffsets,
      ConsumerGroupMetadata consumerGroupMetadata) {
    Map<TopicPartition, OffsetAndMetadata> offsetsToCommit = Maps.newHashMap();
    sourceOffsets.forEach((k, v) -> offsetsToCommit.put(k, new OffsetAndMetadata(v.offset())));

    List<ProducerRecord<String, byte[]>> recordList =
        events.stream()
            .map(
                event -> {
                  LOG.debug("Sending event of type: {}", event.type().name());
                  byte[] data = Event.encode(event);
                  // key by producer ID to keep event order
                  return new ProducerRecord<>(controlTopic, producerId, data);
                })
            .collect(toList());

    synchronized (producer) {
      producer.beginTransaction();
      try {
        recordList.forEach(producer::send);
        producer.flush();
        if (!sourceOffsets.isEmpty()) {
          producer.sendOffsetsToTransaction(offsetsToCommit, consumerGroupMetadata);
        }
        producer.commitTransaction();
      } catch (Exception e) {
        try {
          producer.abortTransaction();
        } catch (Exception ex) {
          LOG.warn("Error aborting producer transaction", ex);
        }
        throw e;
      }
    }
  }

  protected void consumeAvailable(Duration pollDuration, Function<Envelope, Boolean> receiveFn) {
    ConsumerRecords<String, byte[]> records = consumer.poll(pollDuration);
    while (!records.isEmpty()) {
      records.forEach(
          record -> {
            // the consumer stores the offsets that corresponds to the next record to consume,
            // so increment the record offset by one
            controlTopicOffsets.put(record.partition(), record.offset() + 1);

            Event event = Event.decode(record.value());

            if (event.groupId().equals(groupId)) {
              LOG.debug("Received event of type: {}", event.type().name());
<<<<<<< HEAD
              if (receive(new Envelope(event, record.partition(), record.offset()))) {
                LOG.debug("Handled event of type: {}", event.type().name());
=======
              if (receiveFn.apply(new Envelope(event, record.partition(), record.offset()))) {
                LOG.info("Handled event of type: {}", event.type().name());
>>>>>>> e3dee368
              }
            }
          });
      records = consumer.poll(pollDuration);
    }
  }

  protected Map<Integer, Long> controlTopicOffsets() {
    return controlTopicOffsets;
  }

  protected void commitConsumerOffsets() {
    Map<TopicPartition, OffsetAndMetadata> offsetsToCommit = Maps.newHashMap();
    controlTopicOffsets()
        .forEach(
            (k, v) ->
                offsetsToCommit.put(new TopicPartition(controlTopic, k), new OffsetAndMetadata(v)));
    consumer.commitSync(offsetsToCommit);
  }

  protected Admin admin() {
    return admin;
  }

  public void stop() {
    LOG.info("Channel stopping");
    producer.close();
    consumer.close();
    admin.close();
  }
}<|MERGE_RESOLUTION|>--- conflicted
+++ resolved
@@ -128,13 +128,8 @@
 
             if (event.groupId().equals(groupId)) {
               LOG.debug("Received event of type: {}", event.type().name());
-<<<<<<< HEAD
-              if (receive(new Envelope(event, record.partition(), record.offset()))) {
+              if (receiveFn.apply(new Envelope(event, record.partition(), record.offset()))) {
                 LOG.debug("Handled event of type: {}", event.type().name());
-=======
-              if (receiveFn.apply(new Envelope(event, record.partition(), record.offset()))) {
-                LOG.info("Handled event of type: {}", event.type().name());
->>>>>>> e3dee368
               }
             }
           });
